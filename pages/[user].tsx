--- conflicted
+++ resolved
@@ -4,7 +4,6 @@
 import prisma from "../lib/prisma";
 import Avatar from "../components/Avatar";
 
-<<<<<<< HEAD
 export default function User(props): User {
   const eventTypes = props.eventTypes.map((type) => (
     <li key={type.id}>
@@ -25,28 +24,6 @@
         <title>{props.user.name || props.user.username} | Calendso</title>
         <link rel="icon" href="/favicon.ico" />
       </Head>
-=======
-export default function User(props) {
-    const eventTypes = props.eventTypes.map(type =>
-        <li key={type.id}>
-            <Link href={'/' + props.user.username + '/' + type.slug}>
-                <a className="block px-6 py-4">
-                    <div className="inline-block w-3 h-3 rounded-full mr-2" style={{backgroundColor:getRandomColorCode()}}></div>
-                    <h2 className="inline-block font-medium">{type.title}</h2>
-                    <p className="inline-block text-gray-400 ml-2">{type.description}</p>
-                </a>
-            </Link>
-        </li>
-    );
-    return (
-        <div>
-            <Head>
-                <title>{props.user.name || props.user.username} | Calendso</title>
-                <link rel="icon" href="/favicon.ico" />
-                <meta property="og:image" content={"https://og-image-one-pi.vercel.app/" + encodeURIComponent("Book **" + (props.user.name || props.user.username) + "**").replace(/'/g, "%27") + ".png?md=1&images=https%3A%2F%2Fcalendso.com%2Fcalendso-logo-white.svg&images=" + encodeURIComponent(props.user.avatar)} />
-                <meta property="og:title" content={"Book " + (props.user.name || props.user.username) + " via Calendso"}/>
-            </Head>
->>>>>>> c428c3f8
 
       <main className="max-w-2xl mx-auto my-24">
         <div className="mb-8 text-center">
@@ -108,7 +85,6 @@
 };
 
 // Auxiliary methods
-
 export function getRandomColorCode(): string {
   let color = "#";
   for (let idx = 0; idx < 6; idx++) {
